--- conflicted
+++ resolved
@@ -289,27 +289,16 @@
 DROP EXTERNAL TABLE wrseq;
 --
 -- Test data was written
-<<<<<<< HEAD
 --
 \! ${HADOOP_ROOT}/bin/hdfs dfs -ls /gpdb_regression_data/writable/wrcustom | grep Found | awk '{ if ($2>0) print "ok";}'
-ok  
+ok
 \! ${HADOOP_ROOT}/bin/hdfs dfs -du -s /gpdb_regression_data/writable/wrcustom | awk '{ if ($1>0) print "ok";}'
-ok  
+ok
+\! ${HADOOP_ROOT}/bin/hdfs dfs -du /gpdb_regression_data/writable/wrcustom | awk '{if ($1<=0) print $0,": error";}'
+ok
 --
 -- Read data
 --
-=======
---
-\! ${HADOOP_ROOT}/bin/hdfs dfs -ls /gpdb_regression_data/writable/wrcustom | grep Found | awk '{ if ($2>0) print "ok";}'
-ok
-\! ${HADOOP_ROOT}/bin/hdfs dfs -du -s /gpdb_regression_data/writable/wrcustom | awk '{ if ($1>0) print "ok";}'
-ok
-\! ${HADOOP_ROOT}/bin/hdfs dfs -du /gpdb_regression_data/writable/wrcustom | awk '{if ($1<=0) print $0,": error";}'
-ok
---
--- Read data
---
->>>>>>> 0ba783ed
 CREATE READABLE EXTERNAL TABLE readseq (tmp1  timestamp, 
                                         num1  integer, 
                                         num2  integer, 
@@ -404,9 +393,6 @@
 ERROR:  remote component error (0): CURL_CON_ERROR (SOMEFILE:SOMEFUNC)
 DROP EXTERNAL TABLE wr_port_err;
 --
-<<<<<<< HEAD
--- 5. Test circle type converted to text and back
-=======
 -- 5. Test error in host -- negative
 --
 CREATE WRITABLE EXTERNAL TABLE wr_host_err(t1 text,
@@ -418,7 +404,6 @@
 DROP EXTERNAL TABLE wr_host_err;
 --
 -- 6. Test circle type converted to text and back
->>>>>>> 0ba783ed
 --
 CREATE WRITABLE EXTERNAL TABLE wr_circle(a1 integer,
                                          c1 circle)
@@ -442,11 +427,7 @@
 
 DROP EXTERNAL TABLE read_circle;
 --
-<<<<<<< HEAD
--- 6. Test unsupported type in writable resolver -- negative
-=======
 -- 7. Test unsupported type in writable resolver -- negative
->>>>>>> 0ba783ed
 --
 CREATE WRITABLE EXTERNAL TABLE wr_char_err(a1 integer,
                                            c1 char)
@@ -456,8 +437,6 @@
 ERROR:  remote component error (500) from 'SOME_IP:SOME_PORT': Problem accessing /gpdb/v7/Writable/stream. Reason:     Server Error   Caused by:  com.pivotal.pxf.exception.BadRecordException: com.pivotal.pxf.exception.UnsupportedTypeException: Type char is not supported by GPDBWritable (SOMEFILE:SOMEFUNC)
 DROP EXTERNAL TABLE wr_char_err;
 --
-<<<<<<< HEAD
-=======
 -- 8. Test ANALYZE on writable table
 --
 SET pxf_enable_stat_collection = true;
@@ -500,7 +479,6 @@
 (1 row)
 
 --
->>>>>>> 0ba783ed
 -- Cleanup: delete all data that was written into hdfs
 --
 -- start_ignore
